--- conflicted
+++ resolved
@@ -349,7 +349,6 @@
         dataset match {
           case Success(dataset) =>
             val (rejectedRDD, acceptedRDD) = ingest(dataset)
-<<<<<<< HEAD
             val inputCount = dataset.count()
             val acceptedCount = acceptedRDD.count()
             val rejectedCount = rejectedRDD.count()
@@ -372,32 +371,6 @@
               "success"
             )
             SparkAuditLogWriter.append(session, log)
-=======
-            logger.whenInfoEnabled {
-              val inputCount = dataset.count()
-              val acceptedCount = acceptedRDD.count()
-              val rejectedCount = rejectedRDD.count()
-              val inputFiles = dataset.inputFiles.mkString(",")
-              logger.info(
-                s"ingestion-summary -> files: [$inputFiles], domain: ${domain.name}, schema: ${schema.name}, input: $inputCount, accepted: $acceptedCount, rejected:$rejectedCount"
-              )
-              val end = Timestamp.from(Instant.now())
-              val log = AuditLog(
-                s"${settings.comet.jobId}",
-                inputFiles,
-                domain.name,
-                schema.name,
-                success = true,
-                inputCount,
-                acceptedCount,
-                rejectedCount,
-                start,
-                end.getTime - start.getTime,
-                "success"
-              )
-              SparkAuditLogWriter.append(session, log)
-            }
->>>>>>> 1f80c8b2
             schema.postsql.getOrElse(Nil).foreach(session.sql)
             Success(session)
           case Failure(exception) =>
